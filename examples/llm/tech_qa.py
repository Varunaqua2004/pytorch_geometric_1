--- conflicted
+++ resolved
@@ -104,21 +104,16 @@
     else:
         rawset = get_data()
         data_lists = {"train": [], "validation": [], "test": []}
+        triples = []
+        context_docs = []
         if os.path.exists("tech_qa_just_triples.pt"):
             triples = torch.load("tech_qa_just_triples.pt", weights_only=False)
-<<<<<<< HEAD
             if os.path.exists("tech_qa_just_docs.pt"):
                 context_docs = torch.load("tech_qa_just_docs.pt", weights_only=False)
-=======
-            context_docs = torch.load("tech_qa_just_docs.pt",
-                                      weights_only=False)
->>>>>>> 2d578f4d
         else:
             kg_maker = TXT2KG(NVIDIA_NIM_MODEL=args.NV_NIM_MODEL,
                               NVIDIA_API_KEY=args.NV_NIM_KEY,
                               chunk_size=args.chunk_size)
-            triples = []
-            context_docs = []
             for data_point in tqdm(rawset, desc="Extracting KG triples"):
                 if data_point["is_impossible"]:
                     continue
@@ -146,7 +141,6 @@
         print("Size of KG (number of triples) =", len(triples))
         if not os.path.exists("tech_qa_just_docs.pt"):
             # store docs for VectorRAG in case KG was made seperately
-            context_docs = []
             for data_point in tqdm(rawset, desc="Extracting KG triples"):
                 if data_point["is_impossible"]:
                     continue
