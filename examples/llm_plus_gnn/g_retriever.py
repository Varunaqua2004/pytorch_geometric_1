--- conflicted
+++ resolved
@@ -157,12 +157,8 @@
     if model is None:
         gc.collect()
         gnn_to_use = GAT(in_channels=1024, hidden_channels=hidden_channels,
-<<<<<<< HEAD
-                         out_channels=1024, num_layers=num_gnn_layers, heads=4)
-=======
                          out_channels=1024, num_layers=num_gnn_layers,
-                         num_gnn_heads=4)
->>>>>>> 802cd565
+                         heads=4)
         if tiny_llama:
             llm_to_use = LLM(
                 model_name="TinyLlama/TinyLlama-1.1B-Chat-v0.1",
