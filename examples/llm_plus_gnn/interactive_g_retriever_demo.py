import gc
from typing import List, Tuple

import torch
from g_retriever import inference_step, load_params_dict

from torch_geometric import seed_everything
from torch_geometric.data import Data
from torch_geometric.nn.models import GRetriever
from torch_geometric.nn.nlp import LLM, SentenceTransformer


def make_data_obj(text_encoder: SentenceTransformer, question: str,
                  nodes: List[Tuple[str, str]],
                  edges: List[Tuple[str, str, str]]) -> Data:
    data = Data()
    num_nodes = 0
    # list of size 1 to simulate batchsize=1
    # true inference setting would batch user queries
    data.question = [question]
    data.num_nodes = len(nodes)
    data.n_id = torch.arange(data.num_nodes).to(torch.int64)

    # Model expects batches sampled from Dataloader
    # hardcoding values for single item batch
    data.batch = torch.zeros(data.num_nodes).to(torch.int64)
    data.ptr = torch.tensor([0, data.num_nodes]).to(torch.int64)

    graph_text_description = "node_id,node_attr" + "\n"
    # collect node attributes
    to_encode = []
    for node_id, node_attr in nodes:
        to_encode.append(node_attr)
        graph_text_description += str(node_id) + "," + str(node_attr) + "\n"

    # collect edge info
    data.num_edges = len(edges)
    graph_text_description += "src,edge_attr,dst" + "\n"
    src_ids, dst_ids, e_attrs = [], [], []
    for src_id, e_attr, dst_id in edges:
        src_ids.append(int(src_id))
        dst_ids.append(int(dst_id))
        e_attrs.append(e_attr)
        graph_text_description += str(src_id) + "," + str(e_attr) + "," + str(
            dst_id) + "\n"
    to_encode += e_attrs

    # encode text
    encoded_text = text_encoder.encode(to_encode)

    # store processed data
    data.x = encoded_text[:data.num_nodes]
    data.edge_attr = encoded_text[data.num_nodes:data.num_nodes +
                                  data.num_edges]
    data.edge_index = torch.tensor([src_ids, dst_ids]).to(torch.int64)
    data.desc = [graph_text_description[:-1]]  # remove last newline

    return data


def user_input_data():
    q_input = input("Please enter your Question:\n")
    question = f"Question: {q_input}\nAnswer: "
    print(
        "\nPlease enter the node attributes with format 'n_id,textual_node_attribute'."
    )  # noqa
    print("Please ensure to order n_ids from 0, 1, 2, ..., num_nodes-1.")
    print("Use [[stop]] to stop inputting.")
    nodes = []
    most_recent_node = ""
    while True:
        most_recent_node = input()
        if most_recent_node == "[[stop]]":
            break
        else:
            nodes.append(tuple(most_recent_node.split(',')))
    print(
        "\nPlease enter the edge attributes with format 'src_id,textual_edge_attribute,dst_id'"
    )  # noqa
    print("Use [[stop]] to stop inputting.")
    edges = []
    most_recent_edge = ""
    while True:
        most_recent_edge = input()
        if most_recent_edge == "[[stop]]":
            break
        else:
            edges.append(tuple(most_recent_edge.split(',')))
    print("Creating data object...")
    text_encoder = SentenceTransformer()
    data_obj = make_data_obj(text_encoder, question, nodes, edges)
    print("Done!")
    print("data =", data_obj)
    return data_obj


if __name__ == "__main__":
<<<<<<< HEAD
	seed_everything(42)
	print("Loading GNN+LLM model...")
	gnn_llm_model = load_params_dict(GRetriever(), "gnn_llm.pt").eval()
	data_obj = user_input_data()
	continue_input = True
	with torch.no_grad():
		while continue_input:
			print("Querying GNN+LLM model...")
			gnn_llm_answer = inference_step(gnn_llm_model, data_obj, "gnn_llm")["pred"][0].split("|")[0]
			print("Answer=", gnn_llm_answer)
			gc.collect()
			torch.cuda.empty_cache()
			print("Done!")
			print("Loading finetuned LLM model for comparison...")
			finetuned_llm_model = load_params_dict(LLM(), "llm.pt").eval()
			print("Querying LLM...")
			llm_answer = inference_step(finetuned_llm_model, data_obj, "llm")["pred"][0].split("|")[0]
			print("Answer=", llm_answer)
			gc.collect()
			torch.cuda.empty_cache()
			print("Done!")
			continue_input = input("Would you like to try another? y/n:").lower() == "y"
=======
    seed_everything(42)
    print("Loading GNN+LLM model...")
    gnn_llm_model = load_params_dict(GRetriever(), "gnn_llm.pt").eval()
    data_obj = user_input_data()
    continue_input = True
    with torch.no_grad():
        while continue_input:
            print("Querying GNN+LLM model...")
            gnn_llm_answer = inference_step(gnn_llm_model, data_obj,
                                            "gnn_llm")["pred"][0].split("|")[0]
            print("Answer=", gnn_llm_answer)
            del gnn_llm_model
            gc.collect()
            torch.cuda.empty_cache()
            print("Done!")
            print("Loading finetuned LLM model for comparison...")
            finetuned_llm_model = load_params_dict(LLM(), "llm.pt").eval()
            print("Querying LLM...")
            llm_answer = inference_step(finetuned_llm_model, data_obj,
                                        "llm")["pred"][0].split("|")[0]
            print("Answer=", llm_answer)
            print("Done!")
        continue_input = input(
            "Would you like to try another? y/n:").lower() == "y"
>>>>>>> 196301c8
<|MERGE_RESOLUTION|>--- conflicted
+++ resolved
@@ -95,7 +95,6 @@
 
 
 if __name__ == "__main__":
-<<<<<<< HEAD
 	seed_everything(42)
 	print("Loading GNN+LLM model...")
 	gnn_llm_model = load_params_dict(GRetriever(), "gnn_llm.pt").eval()
@@ -117,30 +116,4 @@
 			gc.collect()
 			torch.cuda.empty_cache()
 			print("Done!")
-			continue_input = input("Would you like to try another? y/n:").lower() == "y"
-=======
-    seed_everything(42)
-    print("Loading GNN+LLM model...")
-    gnn_llm_model = load_params_dict(GRetriever(), "gnn_llm.pt").eval()
-    data_obj = user_input_data()
-    continue_input = True
-    with torch.no_grad():
-        while continue_input:
-            print("Querying GNN+LLM model...")
-            gnn_llm_answer = inference_step(gnn_llm_model, data_obj,
-                                            "gnn_llm")["pred"][0].split("|")[0]
-            print("Answer=", gnn_llm_answer)
-            del gnn_llm_model
-            gc.collect()
-            torch.cuda.empty_cache()
-            print("Done!")
-            print("Loading finetuned LLM model for comparison...")
-            finetuned_llm_model = load_params_dict(LLM(), "llm.pt").eval()
-            print("Querying LLM...")
-            llm_answer = inference_step(finetuned_llm_model, data_obj,
-                                        "llm")["pred"][0].split("|")[0]
-            print("Answer=", llm_answer)
-            print("Done!")
-        continue_input = input(
-            "Would you like to try another? y/n:").lower() == "y"
->>>>>>> 196301c8
+			continue_input = input("Would you like to try another? y/n:").lower() == "y"