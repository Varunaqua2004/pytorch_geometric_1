language: shell

os:
  - linux
  - osx
  - windows

env:
  jobs:
<<<<<<< HEAD
    - TORCH_VERSION=1.4.0 PYTHON_VERSION=3.7 IDX=cpu
    - TORCH_VERSION=1.5.0 PYTHON_VERSION=3.7 IDX=cpu
=======
    - TORCH_VERSION=1.4.0 PYTHON_VERSION=3.8 IDX=cpu
    - TORCH_VERSION=1.5.0 PYTHON_VERSION=3.8 IDX=cpu
>>>>>>> 7dcac099

install:
  - source script/conda.sh
  - conda create --yes -n test python="${PYTHON_VERSION}"
  - source activate test
  - conda install pytorch=${TORCH_VERSION} torchvision ${TOOLKIT} -c pytorch --yes
  - pip install torch-scatter==latest+${IDX} -f https://pytorch-geometric.com/whl/torch-${TORCH_VERSION}.html
  - pip install torch-sparse==latest+${IDX} -f https://pytorch-geometric.com/whl/torch-${TORCH_VERSION}.html
  - pip install torch-cluster==latest+${IDX} -f https://pytorch-geometric.com/whl/torch-${TORCH_VERSION}.html
  - pip install torch-spline-conv==latest+${IDX} -f https://pytorch-geometric.com/whl/torch-${TORCH_VERSION}.html
  - pip install cython
  - git clone https://github.com/the-virtual-brain/tvb-geodesic /tmp/gdist
  - cd /tmp/gdist && python setup.py install && cd -
  - pip install trimesh
  - pip install flake8 codecov
  - pip install sphinx sphinx_rtd_theme
  - python setup.py install
script:
  - flake8 .
  - python setup.py test
  - if [ "${TRAVIS_OS_NAME}" = "linux" ]; then cd docs && make clean && make html && cd ..; fi
after_success:
  - codecov
notifications:
  email: false<|MERGE_RESOLUTION|>--- conflicted
+++ resolved
@@ -7,13 +7,8 @@
 
 env:
   jobs:
-<<<<<<< HEAD
-    - TORCH_VERSION=1.4.0 PYTHON_VERSION=3.7 IDX=cpu
-    - TORCH_VERSION=1.5.0 PYTHON_VERSION=3.7 IDX=cpu
-=======
     - TORCH_VERSION=1.4.0 PYTHON_VERSION=3.8 IDX=cpu
     - TORCH_VERSION=1.5.0 PYTHON_VERSION=3.8 IDX=cpu
->>>>>>> 7dcac099
 
 install:
   - source script/conda.sh
