from typing import Any, Callable, Iterator, Tuple, Union

import torch

from torch_geometric.data import Data, HeteroData
from torch_geometric.data.feature_store import FeatureStore
from torch_geometric.data.graph_store import GraphStore
from torch_geometric.loader.base import DataLoaderIterator
from torch_geometric.loader.utils import (
<<<<<<< HEAD
    SamplingInputNodes,
=======
    InputData,
>>>>>>> 344b143c
    filter_custom_store,
    filter_data,
    filter_hetero_data,
)
from torch_geometric.sampler.base import (
    BaseSampler,
    HeteroSamplerOutput,
    NodeSamplerInput,
    SamplerOutput,
)
<<<<<<< HEAD
=======
from torch_geometric.typing import InputNodes, OptTensor
>>>>>>> 344b143c


class NodeLoader(torch.utils.data.DataLoader):
    r"""A data loader that performs neighbor sampling from node information,
    using a generic :class:`~torch_geometric.sampler.BaseSampler`
    implementation that defines a :meth:`sample_from_nodes` function and is
    supported on the provided input :obj:`data` object.

    Args:
        data (torch_geometric.data.Data or torch_geometric.data.HeteroData):
            The :class:`~torch_geometric.data.Data` or
            :class:`~torch_geometric.data.HeteroData` graph object.
        node_sampler (torch_geometric.sampler.BaseSampler): The sampler
            implementation to be used with this loader. Note that the
            sampler implementation must be compatible with the input data
            object.
        input_nodes (torch.Tensor or str or Tuple[str, torch.Tensor]): The
            indices of nodes for which neighbors are sampled to create
            mini-batches.
            Needs to be either given as a :obj:`torch.LongTensor` or
            :obj:`torch.BoolTensor`.
            If set to :obj:`None`, all nodes will be considered.
            In heterogeneous graphs, needs to be passed as a tuple that holds
            the node type and node indices. (default: :obj:`None`)
        input_time (torch.Tensor, optional): Optional values to override the
            timestamp for the input nodes given in :obj:`input_nodes`. If not
            set, will use the timestamps in :obj:`time_attr` as default (if
            present). The :obj:`time_attr` needs to be set for this to work.
            (default: :obj:`None`)
        transform (Callable, optional): A function/transform that takes in
            a sampled mini-batch and returns a transformed version.
            (default: :obj:`None`)
        filter_per_worker (bool, optional): If set to :obj:`True`, will filter
            the returning data in each worker's subprocess rather than in the
            main process.
            Setting this to :obj:`True` is generally not recommended:
            (1) it may result in too many open file handles,
            (2) it may slown down data loading,
            (3) it requires operating on CPU tensors.
            (default: :obj:`False`)
        **kwargs (optional): Additional arguments of
            :class:`torch.utils.data.DataLoader`, such as :obj:`batch_size`,
            :obj:`shuffle`, :obj:`drop_last` or :obj:`num_workers`.
    """
    def __init__(
        self,
        data: Union[Data, HeteroData, Tuple[FeatureStore, GraphStore]],
        node_sampler: BaseSampler,
<<<<<<< HEAD
        sampling_nodes: SamplingInputNodes = None,
=======
        input_nodes: InputNodes = None,
        input_time: OptTensor = None,
>>>>>>> 344b143c
        transform: Callable = None,
        filter_per_worker: bool = False,
        **kwargs,
    ):
        # Remove for PyTorch Lightning:
        if 'dataset' in kwargs:
            del kwargs['dataset']
        if 'collate_fn' in kwargs:
            del kwargs['collate_fn']

        # Get node type (or `None` for homogeneous graphs):
        node_type, input_nodes = get_input_nodes(data, input_nodes)

        self.data = data
        self.node_type = node_type
        self.node_sampler = node_sampler
<<<<<<< HEAD

        # Store additional arguments:
        self.transform = transform
        self.filter_per_worker = filter_per_worker

        # Get input type, or None for homogeneous graphs:
        self.input_type = sampling_nodes.node_type

        super().__init__(sampling_nodes.nodes(self.input_type),
                         collate_fn=self.collate_fn, **kwargs)
=======
        self.input_data = InputData(input_nodes, input_time)
        self.transform = transform
        self.filter_per_worker = filter_per_worker

        iterator = range(input_nodes.size(0))
        super().__init__(iterator, collate_fn=self.collate_fn, **kwargs)

    def collate_fn(self, index: NodeSamplerInput) -> Any:
        r"""Samples a subgraph from a batch of input nodes."""
        input_data: NodeSamplerInput = self.input_data[index]

        out = self.node_sampler.sample_from_nodes(input_data)

        if self.filter_per_worker:  # Execute `filter_fn` in the worker process
            out = self.filter_fn(out)

        return out
>>>>>>> 344b143c

    def filter_fn(
        self,
        out: Union[SamplerOutput, HeteroSamplerOutput],
    ) -> Union[Data, HeteroData]:
        r"""Joins the sampled nodes with their corresponding features,
        returning the resulting :class:`~torch_geometric.data.Data` or
        :class:`~torch_geometric.data.HeteroData` object to be used downstream.
        """
        if isinstance(out, SamplerOutput):
            data = filter_data(self.data, out.node, out.row, out.col, out.edge,
                               self.node_sampler.edge_permutation)
            data.batch = out.batch
            data.input_id = out.metadata
            data.batch_size = out.metadata.size(0)

        elif isinstance(out, HeteroSamplerOutput):
            if isinstance(self.data, HeteroData):
                data = filter_hetero_data(self.data, out.node, out.row,
                                          out.col, out.edge,
                                          self.node_sampler.edge_permutation)
            else:  # Tuple[FeatureStore, GraphStore]
                data = filter_custom_store(*self.data, out.node, out.row,
                                           out.col, out.edge)

            for key, batch in (out.batch or {}).items():
                data[key].batch = batch
            data[self.node_type].input_id = out.metadata
            data[self.node_type].batch_size = out.metadata.size(0)

        else:
            raise TypeError(f"'{self.__class__.__name__}'' found invalid "
                            f"type: '{type(out)}'")

        return data if self.transform is None else self.transform(data)

    def _get_iterator(self) -> Iterator:
        if self.filter_per_worker:
            return super()._get_iterator()

        # Execute `filter_fn` in the main process:
        return DataLoaderIterator(super()._get_iterator(), self.filter_fn)

    def __repr__(self) -> str:
        return f'{self.__class__.__name__}()'<|MERGE_RESOLUTION|>--- conflicted
+++ resolved
@@ -7,11 +7,8 @@
 from torch_geometric.data.graph_store import GraphStore
 from torch_geometric.loader.base import DataLoaderIterator
 from torch_geometric.loader.utils import (
-<<<<<<< HEAD
     SamplingInputNodes,
-=======
     InputData,
->>>>>>> 344b143c
     filter_custom_store,
     filter_data,
     filter_hetero_data,
@@ -22,10 +19,7 @@
     NodeSamplerInput,
     SamplerOutput,
 )
-<<<<<<< HEAD
-=======
 from torch_geometric.typing import InputNodes, OptTensor
->>>>>>> 344b143c
 
 
 class NodeLoader(torch.utils.data.DataLoader):
@@ -74,12 +68,8 @@
         self,
         data: Union[Data, HeteroData, Tuple[FeatureStore, GraphStore]],
         node_sampler: BaseSampler,
-<<<<<<< HEAD
-        sampling_nodes: SamplingInputNodes = None,
-=======
-        input_nodes: InputNodes = None,
+        input_nodes: SamplingInputNodes = None,
         input_time: OptTensor = None,
->>>>>>> 344b143c
         transform: Callable = None,
         filter_per_worker: bool = False,
         **kwargs,
@@ -96,18 +86,6 @@
         self.data = data
         self.node_type = node_type
         self.node_sampler = node_sampler
-<<<<<<< HEAD
-
-        # Store additional arguments:
-        self.transform = transform
-        self.filter_per_worker = filter_per_worker
-
-        # Get input type, or None for homogeneous graphs:
-        self.input_type = sampling_nodes.node_type
-
-        super().__init__(sampling_nodes.nodes(self.input_type),
-                         collate_fn=self.collate_fn, **kwargs)
-=======
         self.input_data = InputData(input_nodes, input_time)
         self.transform = transform
         self.filter_per_worker = filter_per_worker
@@ -125,7 +103,6 @@
             out = self.filter_fn(out)
 
         return out
->>>>>>> 344b143c
 
     def filter_fn(
         self,
