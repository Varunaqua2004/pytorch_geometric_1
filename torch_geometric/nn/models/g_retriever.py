from typing import List, Optional

import torch
from torch import Tensor

from torch_geometric.nn.nlp.llm import LLM, MAX_NEW_TOKENS
from torch_geometric.utils import scatter


class GRetriever(torch.nn.Module):
    r"""The G-Retriever model from the `"G-Retriever: Retrieval-Augmented
    Generation for Textual Graph Understanding and Question Answering"
    <https://arxiv.org/abs/2402.07630>`_ paper.

    Args:
        llm (LLM): The LLM to use.
        gnn (torch.nn.Module): The GNN to use.
        use_lora (bool, optional): If set to :obj:`True`, will use LORA from
            :obj:`peft` for training the LLM, see
            `here <https://huggingface.co/docs/peft/en/index>`_ for details.
            (default: :obj:`False`)
        mlp_out_tokens (int, optional): Number of LLM prefix tokens to
            reserve for GNN output. (default: :obj:`1`)

    .. warning::
        This module has been tested with the following HuggingFace models

        * :obj:`llm_to_use="meta-llama/Llama-2-7b-chat-hf"`
        * :obj:`llm_to_use="google/gemma-7b"`

        and may not work with other models. See other models at `HuggingFace
        Models <https://huggingface.co/models>`_ and let us know if you
        encounter any issues.

    .. note::
        For an example of using :class:`GRetriever`, see
        `examples/llm/g_retriever.py <https://github.com/pyg-team/
        pytorch_geometric/blob/master/examples/llm/g_retriever.py>`_.
    """
    def __init__(
        self,
        llm: LLM,
        gnn: torch.nn.Module = None,
        use_lora: bool = False,
        mlp_out_tokens: int = 1,
    ) -> None:
        super().__init__()

        self.llm = llm
        self.gnn = gnn.to(self.llm.device) if gnn is not None else None

        self.word_embedding = self.llm.word_embedding
        self.llm_generator = self.llm.llm
        if use_lora:
            from peft import (
                LoraConfig,
                get_peft_model,
                prepare_model_for_kbit_training,
            )
            self.llm_generator = prepare_model_for_kbit_training(
                self.llm_generator)
            lora_r: int = 8
            lora_alpha: int = 16
            lora_dropout: float = 0.05
            lora_target_modules = ['q_proj', 'v_proj']
            config = LoraConfig(
                r=lora_r,
                lora_alpha=lora_alpha,
                target_modules=lora_target_modules,
                lora_dropout=lora_dropout,
                bias='none',
                task_type='CAUSAL_LM',
            )
            self.llm_generator = get_peft_model(self.llm_generator, config)

        if self.gnn is not None:
            mlp_out_channels = llm.word_embedding.embedding_dim
            mlp_hidden_channels = self.gnn.out_channels
            self.projector = torch.nn.Sequential(
                torch.nn.Linear(mlp_hidden_channels, mlp_hidden_channels),
                torch.nn.Sigmoid(),
                torch.nn.Linear(mlp_hidden_channels,
                                mlp_out_channels * mlp_out_tokens),
                torch.nn.Unflatten(-1, (mlp_out_tokens, mlp_out_channels)),
            ).to(self.llm.device)

        self.seq_length_stats = []

    def encode(
        self,
        x: Tensor,
        edge_index: Tensor,
        batch: Tensor,
        edge_attr: Optional[Tensor],
    ) -> Tensor:
        x = x.to(self.llm.device)
        edge_index = edge_index.to(self.llm.device)
        if edge_attr is not None:
            edge_attr = edge_attr.to(self.llm.device)
        batch = batch.to(self.llm.device)

        model_specific_kwargs = {}

        # duck typing for SGFormer to get around circular import
        if (hasattr(self.gnn, 'trans_conv')
                and hasattr(self.gnn, 'graph_conv')):
            model_specific_kwargs['batch'] = batch
        else:
            model_specific_kwargs['edge_attr'] = edge_attr

        out = self.gnn(x, edge_index, **model_specific_kwargs)
        return scatter(out, batch, dim=0, reduce='mean')

    def forward(
        self,
        question: List[str],
        x: Tensor,
        edge_index: Tensor,
        batch: Tensor,
        label: List[str],
        edge_attr: Optional[Tensor] = None,
        additional_text_context: Optional[List[str]] = None,
    ):
        r"""The forward pass.

        Args:
            question (List[str]): The questions/prompts.
            x (torch.Tensor): The input node features.
            edge_index (torch.Tensor): The edge indices.
            batch (torch.Tensor): The batch vector
                :math:`\mathbf{b} \in {\{ 0, \ldots, B-1\}}^N`, which assigns
                each element to a specific example.
            label (List[str]): The answers/labels.
            edge_attr (torch.Tensor, optional): The edge features (if supported
                by the GNN). (default: :obj:`None`)
            additional_text_context (List[str], optional): Additional context
                to give to the LLM, such as textified knowledge graphs.
                (default: :obj:`None`)
        """
<<<<<<< HEAD
        xs = None
        if self.gnn is not None:
            x = self.encode(x, edge_index, batch, edge_attr)
            x = self.projector(x)
            xs = x.split(1, dim=0)

            # Handle case where theres more than one embedding for each sample
            xs = [x.squeeze(0) for x in xs]

            # Handle questions without node features:
            batch_unique = batch.unique()
            batch_size = len(question)
            if len(batch_unique) < batch_size:
                xs = [
                    xs[i] if i in batch_unique else None
                    for i in range(batch_size)
                ]
=======
        x = self.encode(x, edge_index, batch, edge_attr)
        x = self.projector(x)
        xs = x.split(1, dim=0)

        # Handle case where there's more than one embedding for each sample
        xs = [x.squeeze(0) for x in xs]

        # Handle questions without node features:
        batch_unique = batch.unique()
        batch_size = len(question)
        if len(batch_unique) < batch_size:
            xs = [
                xs[i] if i in batch_unique else None for i in range(batch_size)
            ]

>>>>>>> f85aab29
        (
            inputs_embeds,
            attention_mask,
            label_input_ids,
        ) = self.llm._get_embeds(question, additional_text_context, xs, label)

        max_seq_len = inputs_embeds.size(1)
        self.seq_length_stats.append(max_seq_len)

        with self.llm.autocast_context:
            outputs = self.llm_generator(
                inputs_embeds=inputs_embeds,
                attention_mask=attention_mask,
                return_dict=True,
                labels=label_input_ids,
            )

        return outputs.loss

    @torch.no_grad()
    def inference(
        self,
        question: List[str],
        x: Tensor,
        edge_index: Tensor,
        batch: Tensor,
        edge_attr: Optional[Tensor] = None,
        additional_text_context: Optional[List[str]] = None,
        max_out_tokens: Optional[int] = MAX_NEW_TOKENS,
    ):
        r"""The inference pass.

        Args:
            question (List[str]): The questions/prompts.
            x (torch.Tensor): The input node features.
            edge_index (torch.Tensor): The edge indices.
            batch (torch.Tensor): The batch vector
                :math:`\mathbf{b} \in {\{ 0, \ldots, B-1\}}^N`, which assigns
                each element to a specific example.
            edge_attr (torch.Tensor, optional): The edge features (if supported
                by the GNN). (default: :obj:`None`)
            additional_text_context (List[str], optional): Additional context
                to give to the LLM, such as textified knowledge graphs.
                (default: :obj:`None`)
            max_out_tokens (int, optional): How many tokens for the LLM to
                generate. (default: :obj:`32`)
        """
<<<<<<< HEAD
        xs = None
        if self.gnn is not None:
            x = self.encode(x, edge_index, batch, edge_attr)
            x = self.projector(x)
            xs = x.split(1, dim=0)

            # Handle case where theres more than one embedding for each sample
            xs = [x.squeeze(0) for x in xs]

            # Handle questions without node features:
            batch_unique = batch.unique()
            batch_size = len(question)
            if len(batch_unique) < batch_size:
                xs = [
                    xs[i] if i in batch_unique else None
                    for i in range(batch_size)
                ]
=======
        x = self.encode(x, edge_index, batch, edge_attr)
        x = self.projector(x)
        xs = x.split(1, dim=0)

        # Handle case where there's more than one embedding for each sample
        xs = [x.squeeze(0) for x in xs]

        # Handle questions without node features:
        batch_unique = batch.unique()
        batch_size = len(question)
        if len(batch_unique) < batch_size:
            xs = [
                xs[i] if i in batch_unique else None for i in range(batch_size)
            ]
>>>>>>> f85aab29

        inputs_embeds, attention_mask, _ = self.llm._get_embeds(
            question, additional_text_context, xs)

        # bos_token = self.llm.tokenizer(
        #     self.llm.tokenizer.bos_token_id,
        #     add_special_tokens=False,
        # ).input_ids[0]

        with self.llm.autocast_context:
            outputs = self.llm_generator.generate(
                inputs_embeds=inputs_embeds,
                max_new_tokens=max_out_tokens,
                attention_mask=attention_mask,
                bos_token_id=self.llm.tokenizer.bos_token_id,
                pad_token_id=self.llm.tokenizer.eos_token_id,
                use_cache=True  # Important to set!
            )

        return self.llm.tokenizer.batch_decode(
            outputs,
            skip_special_tokens=True,
        )

    def __repr__(self) -> str:
        return (f'{self.__class__.__name__}(\n'
                f'  llm={self.llm},\n'
                f'  gnn={self.gnn},\n'
                f')')<|MERGE_RESOLUTION|>--- conflicted
+++ resolved
@@ -137,7 +137,6 @@
                 to give to the LLM, such as textified knowledge graphs.
                 (default: :obj:`None`)
         """
-<<<<<<< HEAD
         xs = None
         if self.gnn is not None:
             x = self.encode(x, edge_index, batch, edge_attr)
@@ -155,23 +154,6 @@
                     xs[i] if i in batch_unique else None
                     for i in range(batch_size)
                 ]
-=======
-        x = self.encode(x, edge_index, batch, edge_attr)
-        x = self.projector(x)
-        xs = x.split(1, dim=0)
-
-        # Handle case where there's more than one embedding for each sample
-        xs = [x.squeeze(0) for x in xs]
-
-        # Handle questions without node features:
-        batch_unique = batch.unique()
-        batch_size = len(question)
-        if len(batch_unique) < batch_size:
-            xs = [
-                xs[i] if i in batch_unique else None for i in range(batch_size)
-            ]
-
->>>>>>> f85aab29
         (
             inputs_embeds,
             attention_mask,
@@ -219,7 +201,6 @@
             max_out_tokens (int, optional): How many tokens for the LLM to
                 generate. (default: :obj:`32`)
         """
-<<<<<<< HEAD
         xs = None
         if self.gnn is not None:
             x = self.encode(x, edge_index, batch, edge_attr)
@@ -237,22 +218,6 @@
                     xs[i] if i in batch_unique else None
                     for i in range(batch_size)
                 ]
-=======
-        x = self.encode(x, edge_index, batch, edge_attr)
-        x = self.projector(x)
-        xs = x.split(1, dim=0)
-
-        # Handle case where there's more than one embedding for each sample
-        xs = [x.squeeze(0) for x in xs]
-
-        # Handle questions without node features:
-        batch_unique = batch.unique()
-        batch_size = len(question)
-        if len(batch_unique) < batch_size:
-            xs = [
-                xs[i] if i in batch_unique else None for i in range(batch_size)
-            ]
->>>>>>> f85aab29
 
         inputs_embeds, attention_mask, _ = self.llm._get_embeds(
             question, additional_text_context, xs)
