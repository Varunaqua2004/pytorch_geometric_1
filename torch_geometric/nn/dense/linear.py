import copy
import math
from typing import Any, Dict, Optional, Union

import torch
import torch.nn.functional as F
from torch import Tensor, nn
from torch.nn.parameter import Parameter

import torch_geometric.typing
from torch_geometric.nn import inits
from torch_geometric.typing import EdgeType, NodeType, pyg_lib
from torch_geometric.utils import index_sort
from torch_geometric.utils.sparse import index2ptr


def is_uninitialized_parameter(x: Any) -> bool:
    if not hasattr(nn.parameter, 'UninitializedParameter'):
        return False
    return isinstance(x, nn.parameter.UninitializedParameter)


def reset_weight_(weight: Tensor, in_channels: int,
                  initializer: Optional[str] = None) -> Tensor:
    if in_channels <= 0:
        pass
    elif initializer == 'glorot':
        inits.glorot(weight)
    elif initializer == 'uniform':
        bound = 1.0 / math.sqrt(in_channels)
        torch.nn.init.uniform_(weight.data, -bound, bound)
    elif initializer == 'kaiming_uniform':
        inits.kaiming_uniform(weight, fan=in_channels, a=math.sqrt(5))
    elif initializer is None:
        inits.kaiming_uniform(weight, fan=in_channels, a=math.sqrt(5))
    else:
        raise RuntimeError(f"Weight initializer '{initializer}' not supported")

    return weight


def reset_bias_(bias: Optional[Tensor], in_channels: int,
                initializer: Optional[str] = None) -> Optional[Tensor]:
    if bias is None or in_channels <= 0:
        pass
    elif initializer == 'zeros':
        inits.zeros(bias)
    elif initializer is None:
        inits.uniform(in_channels, bias)
    else:
        raise RuntimeError(f"Bias initializer '{initializer}' not supported")

    return bias


class Linear(torch.nn.Module):
    r"""Applies a linear tranformation to the incoming data

    .. math::
        \mathbf{x}^{\prime} = \mathbf{x} \mathbf{W}^{\top} + \mathbf{b}

    similar to :class:`torch.nn.Linear`.
    It supports lazy initialization and customizable weight and bias
    initialization.

    Args:
        in_channels (int): Size of each input sample. Will be initialized
            lazily in case it is given as :obj:`-1`.
        out_channels (int): Size of each output sample.
        bias (bool, optional): If set to :obj:`False`, the layer will not learn
            an additive bias. (default: :obj:`True`)
        weight_initializer (str, optional): The initializer for the weight
            matrix (:obj:`"glorot"`, :obj:`"uniform"`, :obj:`"kaiming_uniform"`
            or :obj:`None`).
            If set to :obj:`None`, will match default weight initialization of
            :class:`torch.nn.Linear`. (default: :obj:`None`)
        bias_initializer (str, optional): The initializer for the bias vector
            (:obj:`"zeros"` or :obj:`None`).
            If set to :obj:`None`, will match default bias initialization of
            :class:`torch.nn.Linear`. (default: :obj:`None`)

    Shapes:
        - **input:** features :math:`(*, F_{in})`
        - **output:** features :math:`(*, F_{out})`
    """
    def __init__(self, in_channels: int, out_channels: int, bias: bool = True,
                 weight_initializer: Optional[str] = None,
                 bias_initializer: Optional[str] = None):
        super().__init__()
        self.in_channels = in_channels
        self.out_channels = out_channels
        self.weight_initializer = weight_initializer
        self.bias_initializer = bias_initializer

        if in_channels > 0:
            self.weight = Parameter(torch.Tensor(out_channels, in_channels))
        else:
            self.weight = nn.parameter.UninitializedParameter()
            self._hook = self.register_forward_pre_hook(
                self.initialize_parameters)

        if bias:
            self.bias = Parameter(torch.Tensor(out_channels))
        else:
            self.register_parameter('bias', None)

        self._load_hook = self._register_load_state_dict_pre_hook(
            self._lazy_load_hook)

        self.reset_parameters()

    def __deepcopy__(self, memo):
        out = Linear(self.in_channels, self.out_channels, self.bias
                     is not None, self.weight_initializer,
                     self.bias_initializer)
        if self.in_channels > 0:
            out.weight = copy.deepcopy(self.weight, memo)
        if self.bias is not None:
            out.bias = copy.deepcopy(self.bias, memo)
        return out

    def reset_parameters(self):
        r"""Resets all learnable parameters of the module."""
        reset_weight_(self.weight, self.in_channels, self.weight_initializer)
        reset_bias_(self.bias, self.in_channels, self.bias_initializer)

    def forward(self, x: Tensor) -> Tensor:
        r"""
        Args:
            x (torch.Tensor): The input features.
        """
        return F.linear(x, self.weight, self.bias)

    @torch.no_grad()
    def initialize_parameters(self, module, input):
        if is_uninitialized_parameter(self.weight):
            self.in_channels = input[0].size(-1)
            self.weight.materialize((self.out_channels, self.in_channels))
            self.reset_parameters()
        self._hook.remove()
        delattr(self, '_hook')

    def _save_to_state_dict(self, destination, prefix, keep_vars):
        if (is_uninitialized_parameter(self.weight)
                or torch.onnx.is_in_onnx_export()):
            destination[prefix + 'weight'] = self.weight
        else:
            destination[prefix + 'weight'] = self.weight.detach()
        if self.bias is not None:
            if torch.onnx.is_in_onnx_export():
                destination[prefix + 'bias'] = self.bias
            else:
                destination[prefix + 'bias'] = self.bias.detach()

    def _lazy_load_hook(self, state_dict, prefix, local_metadata, strict,
                        missing_keys, unexpected_keys, error_msgs):

        weight = state_dict.get(prefix + 'weight', None)

        if weight is not None and is_uninitialized_parameter(weight):
            self.in_channels = -1
            self.weight = nn.parameter.UninitializedParameter()
            if not hasattr(self, '_hook'):
                self._hook = self.register_forward_pre_hook(
                    self.initialize_parameters)

        elif weight is not None and is_uninitialized_parameter(self.weight):
            self.in_channels = weight.size(-1)
            self.weight.materialize((self.out_channels, self.in_channels))
            if hasattr(self, '_hook'):
                self._hook.remove()
                delattr(self, '_hook')

    def __repr__(self) -> str:
        return (f'{self.__class__.__name__}({self.in_channels}, '
                f'{self.out_channels}, bias={self.bias is not None})')


class HeteroLinear(torch.nn.Module):
    r"""Applies separate linear tranformations to the incoming data according
    to types

    .. math::
        \mathbf{x}^{\prime}_{\kappa} = \mathbf{x}_{\kappa}
        \mathbf{W}^{\top}_{\kappa} + \mathbf{b}_{\kappa}

    for type :math:`\kappa`.
    It supports lazy initialization and customizable weight and bias
    initialization.

    Args:
        in_channels (int): Size of each input sample. Will be initialized
            lazily in case it is given as :obj:`-1`.
        out_channels (int): Size of each output sample.
        num_types (int): The number of types.
        is_sorted (bool, optional): If set to :obj:`True`, assumes that
            :obj:`type_vec` is sorted. This avoids internal re-sorting of the
            data and can improve runtime and memory efficiency.
            (default: :obj:`False`)
        **kwargs (optional): Additional arguments of
            :class:`torch_geometric.nn.Linear`.

    Shapes:
        - **input:**
          features :math:`(*, F_{in})`,
          type vector :math:`(*)`
        - **output:** features :math:`(*, F_{out})`
    """
    def __init__(self, in_channels: int, out_channels: int, num_types: int,
                 is_sorted: bool = False, **kwargs):
        super().__init__()

        self.in_channels = in_channels
        self.out_channels = out_channels
        self.num_types = num_types
        self.is_sorted = is_sorted
        self.kwargs = kwargs

        if torch_geometric.typing.WITH_PYG_LIB:
            self.lins = None
            if self.in_channels == -1:
                self.weight = nn.parameter.UninitializedParameter()
                self._hook = self.register_forward_pre_hook(
                    self.initialize_parameters)
            else:
                self.weight = torch.nn.Parameter(
                    torch.Tensor(num_types, in_channels, out_channels))
            if kwargs.get('bias', True):
                self.bias = Parameter(torch.Tensor(num_types, out_channels))
            else:
                self.register_parameter('bias', None)
        else:
            self.lins = torch.nn.ModuleList([
                Linear(in_channels, out_channels, **kwargs)
                for _ in range(num_types)
            ])
            self.register_parameter('weight', None)
            self.register_parameter('bias', None)

        self.reset_parameters()

    def reset_parameters(self):
        r"""Resets all learnable parameters of the module."""
        if torch_geometric.typing.WITH_PYG_LIB:
            reset_weight_(self.weight, self.in_channels,
                          self.kwargs.get('weight_initializer', None))
            reset_weight_(self.bias, self.in_channels,
                          self.kwargs.get('bias_initializer', None))
        else:
            for lin in self.lins:
                lin.reset_parameters()

    def forward(self, x: Tensor, type_vec: Tensor) -> Tensor:
        r"""
        Args:
            x (torch.Tensor): The input features.
            type_vec (torch.Tensor): A vector that maps each entry to a type.
        """
        if torch_geometric.typing.WITH_PYG_LIB:
            assert self.weight is not None

            perm: Optional[Tensor] = None
            if not self.is_sorted:
                if (type_vec[1:] < type_vec[:-1]).any():
                    type_vec, perm = index_sort(type_vec, self.num_types)
                    x = x[perm]

            type_vec_ptr = index2ptr(type_vec, self.num_types)
            out = pyg_lib.ops.segment_matmul(x, type_vec_ptr, self.weight)
            if self.bias is not None:
                out += self.bias[type_vec]

            if perm is not None:  # Restore original order (if necessary).
                out_unsorted = torch.empty_like(out)
                out_unsorted[perm] = out
                out = out_unsorted
        else:
            assert self.lins is not None
            out = x.new_empty(x.size(0), self.out_channels)
            for i, lin in enumerate(self.lins):
                mask = type_vec == i
                out[mask] = lin(x[mask])
        return out

    @torch.no_grad()
    def initialize_parameters(self, module, input):
        if is_uninitialized_parameter(self.weight):
            self.in_channels = input[0].size(-1)
            self.weight.materialize(
                (self.num_types, self.in_channels, self.out_channels))
            self.reset_parameters()
        self._hook.remove()
        delattr(self, '_hook')

    def __repr__(self) -> str:
        return (f'{self.__class__.__name__}({self.in_channels}, '
                f'{self.out_channels}, num_types={self.num_types}, '
                f'bias={self.kwargs.get("bias", True)})')


class HeteroDictLinear(torch.nn.Module):
    r"""Applies separate linear tranformations to the incoming data dictionary

    .. math::
        \mathbf{x}^{\prime}_{\kappa} = \mathbf{x}_{\kappa}
        \mathbf{W}^{\top}_{\kappa} + \mathbf{b}_{\kappa}

    for key :math:`\kappa`.
    It supports lazy initialization and customizable weight and bias
    initialization.

    Args:
        in_channels (int or Dict[Any, int]): Size of each input sample. If
            passed an integer, :obj:`types` will be a mandatory argument.
            initialized lazily in case it is given as :obj:`-1`.
        out_channels (int): Size of each output sample.
        types (List[Any], optional): The keys of the input dictionary.
            (default: :obj:`None`)
        **kwargs (optional): Additional arguments of
            :class:`torch_geometric.nn.Linear`.
    """
    def __init__(
        self,
        in_channels: Union[int, Dict[Any, int]],
        out_channels: int,
        types: Optional[Any] = None,
        **kwargs,
    ):
        super().__init__()

        if isinstance(in_channels, dict):
            self.types = list(in_channels.keys())

            if any([i == -1 for i in in_channels.values()]):
                self._hook = self.register_forward_pre_hook(
                    self.initialize_parameters)

            if types is not None and set(self.types) != set(types):
                raise ValueError("The provided 'types' do not match with the "
                                 "keys in the 'in_channels' dictionary")

        else:
            if types is None:
                raise ValueError("Please provide a list of 'types' if passing "
                                 "'in_channels' as an integer")

            if in_channels == -1:
                self._hook = self.register_forward_pre_hook(
                    self.initialize_parameters)

            self.types = types
            in_channels = {node_type: in_channels for node_type in types}

        self.in_channels = in_channels
        self.out_channels = out_channels
        self.kwargs = kwargs

        self.lins = torch.nn.ModuleDict({
<<<<<<< HEAD
            self.get_key(key): Linear(channels, self.out_channels, **kwargs)
=======
            "_".join(key) if isinstance(key, tuple) else key:
            Linear(channels, self.out_channels, **kwargs)
>>>>>>> 67318f69
            for key, channels in self.in_channels.items()
        })

        self.reset_parameters()

    def get_key(self, get_type):
        return "_".join(get_type) if isinstance(get_type, tuple) else get_type
    def __getitem__(self, get_type: Union[NodeType, EdgeType]) -> Linear:
        # returns a Linear layer for type
<<<<<<< HEAD
        return self.lins[self.get_key(get_type)]
=======
        return self.lins["_".join(get_type) if isinstance(get_type, tuple
                                                          ) else get_type]
>>>>>>> 67318f69

    def reset_parameters(self):
        r"""Resets all learnable parameters of the module."""
        for lin in self.lins.values():
            lin.reset_parameters()

    def forward(
        self,
        x_dict: Dict[Any, Tensor],
    ) -> Dict[Any, Tensor]:
        r"""
        Args:
            x_dict (Dict[Any, torch.Tensor]): A dictionary holding input
                features for each individual type.
        """
        if torch_geometric.typing.WITH_GMM:
            xs = [x_dict[key] for key in x_dict.keys()]
            weights = [self.lins[self.get_key(key)].weight.t() for key in x_dict.keys()]
            if self.kwargs.get('bias', True):
                biases = [self.lins[self.get_key(key)].bias for key in x_dict.keys()]
            else:
                biases = None

            outs = pyg_lib.ops.grouped_matmul(xs, weights, biases)
            return {key: out for key, out in zip(x_dict.keys(), outs)}

        return {key: self.lins[self.get_key(key)](x) for key, x in x_dict.items()}

    @torch.no_grad()
    def initialize_parameters(self, module, input):
        for key, x in input[0].items():
            lin = self.lins[key]
            if is_uninitialized_parameter(lin.weight):
                self.lins[key].initialize_parameters(None, x)
        self.reset_parameters()
        self._hook.remove()
        self.in_channels = {key: x.size(-1) for key, x in input[0].items()}
        delattr(self, '_hook')

    def __repr__(self) -> str:
        return (f'{self.__class__.__name__}({self.in_channels}, '
                f'{self.out_channels}, bias={self.kwargs.get("bias", True)})')<|MERGE_RESOLUTION|>--- conflicted
+++ resolved
@@ -356,12 +356,7 @@
         self.kwargs = kwargs
 
         self.lins = torch.nn.ModuleDict({
-<<<<<<< HEAD
             self.get_key(key): Linear(channels, self.out_channels, **kwargs)
-=======
-            "_".join(key) if isinstance(key, tuple) else key:
-            Linear(channels, self.out_channels, **kwargs)
->>>>>>> 67318f69
             for key, channels in self.in_channels.items()
         })
 
@@ -369,14 +364,10 @@
 
     def get_key(self, get_type):
         return "_".join(get_type) if isinstance(get_type, tuple) else get_type
+
     def __getitem__(self, get_type: Union[NodeType, EdgeType]) -> Linear:
         # returns a Linear layer for type
-<<<<<<< HEAD
         return self.lins[self.get_key(get_type)]
-=======
-        return self.lins["_".join(get_type) if isinstance(get_type, tuple
-                                                          ) else get_type]
->>>>>>> 67318f69
 
     def reset_parameters(self):
         r"""Resets all learnable parameters of the module."""
