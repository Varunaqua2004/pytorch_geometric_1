# Code adapted from the G-Retriever paper: https://arxiv.org/abs/2402.07630
import os
from itertools import chain
from typing import Any, Iterator, List, Tuple, no_type_check

import numpy as np
import torch
from torch import Tensor
from tqdm import tqdm

from torch_geometric.data import (
    Data,
    InMemoryDataset,
    LargeGraphIndexer,
    TripletLike,
    get_features_for_triplets_groups,
)
from torch_geometric.data.large_graph_indexer import EDGE_RELATION
from torch_geometric.nn.nlp import SentenceTransformer


@no_type_check
def retrieval_via_pcst(
    data: Data,
    q_emb: Tensor,
    textual_nodes: Any,
    textual_edges: Any,
    topk: int = 3,
    topk_e: int = 3,
    cost_e: float = 0.5,
    save_idx: bool = False,
    override: bool = False,
) -> Tuple[Data, str]:
    c = 0.01
    if len(textual_nodes) == 0 or len(textual_edges) == 0 or override:
        desc = textual_nodes.to_csv(index=False) + "\n" + textual_edges.to_csv(
            index=False,
            columns=["src", "edge_attr", "dst"],
        )
        return data, desc

    from pcst_fast import pcst_fast

    root = -1
    num_clusters = 1
    pruning = 'gw'
    verbosity_level = 0
    if topk > 0:
        n_prizes = torch.nn.CosineSimilarity(dim=-1)(q_emb, data.x)
        topk = min(topk, data.num_nodes)
        _, topk_n_indices = torch.topk(n_prizes, topk, largest=True)

        n_prizes = torch.zeros_like(n_prizes)
        n_prizes[topk_n_indices] = torch.arange(topk, 0, -1).float()
    else:
        n_prizes = torch.zeros(data.num_nodes)

    if topk_e > 0:
        e_prizes = torch.nn.CosineSimilarity(dim=-1)(q_emb, data.edge_attr)
        topk_e = min(topk_e, e_prizes.unique().size(0))

        topk_e_values, _ = torch.topk(e_prizes.unique(), topk_e, largest=True)
        e_prizes[e_prizes < topk_e_values[-1]] = 0.0
        last_topk_e_value = topk_e
        for k in range(topk_e):
            indices = e_prizes == topk_e_values[k]
            value = min((topk_e - k) / sum(indices), last_topk_e_value - c)
            e_prizes[indices] = value
            last_topk_e_value = value * (1 - c)
        # reduce the cost of the edges such that at least one edge is selected
        cost_e = min(cost_e, e_prizes.max().item() * (1 - c / 2))
    else:
        e_prizes = torch.zeros(data.num_edges)

    costs = []
    edges = []
    virtual_n_prizes = []
    virtual_edges = []
    virtual_costs = []
    mapping_n = {}
    mapping_e = {}
    for i, (src, dst) in enumerate(data.edge_index.t().numpy()):
        prize_e = e_prizes[i]
        if prize_e <= cost_e:
            mapping_e[len(edges)] = i
            edges.append((src, dst))
            costs.append(cost_e - prize_e)
        else:
            virtual_node_id = data.num_nodes + len(virtual_n_prizes)
            mapping_n[virtual_node_id] = i
            virtual_edges.append((src, virtual_node_id))
            virtual_edges.append((virtual_node_id, dst))
            virtual_costs.append(0)
            virtual_costs.append(0)
            virtual_n_prizes.append(prize_e - cost_e)

    prizes = np.concatenate([n_prizes, np.array(virtual_n_prizes)])
    num_edges = len(edges)
    if len(virtual_costs) > 0:
        costs = np.array(costs + virtual_costs)
        edges = np.array(edges + virtual_edges)

    vertices, edges = pcst_fast(edges, prizes, costs, root, num_clusters,
                                pruning, verbosity_level)

    selected_nodes = vertices[vertices < data.num_nodes]
    selected_edges = [mapping_e[e] for e in edges if e < num_edges]
    virtual_vertices = vertices[vertices >= data.num_nodes]
    if len(virtual_vertices) > 0:
        virtual_vertices = vertices[vertices >= data.num_nodes]
        virtual_edges = [mapping_n[i] for i in virtual_vertices]
        selected_edges = np.array(selected_edges + virtual_edges)

    edge_index = data.edge_index[:, selected_edges]
    selected_nodes = np.unique(
        np.concatenate(
            [selected_nodes, edge_index[0].numpy(), edge_index[1].numpy()]))

    n = textual_nodes.iloc[selected_nodes]
    e = textual_edges.iloc[selected_edges]
    desc = n.to_csv(index=False) + '\n' + e.to_csv(
        index=False, columns=['src', 'edge_attr', 'dst'])

    mapping = {n: i for i, n in enumerate(selected_nodes.tolist())}
    src = [mapping[i] for i in edge_index[0].tolist()]
    dst = [mapping[i] for i in edge_index[1].tolist()]

    # HACK Added so that the subset of nodes and edges selected can be tracked
    if save_idx:
        node_idx = np.array(data.node_idx)[selected_nodes]
        edge_idx = np.array(data.edge_idx)[selected_edges]

    data = Data(
        x=data.x[selected_nodes],
        edge_index=torch.tensor([src, dst]),
        edge_attr=data.edge_attr[selected_edges],
    )
    if save_idx:
        data['node_idx'] = node_idx
        data['edge_idx'] = edge_idx

    return data, desc


def preprocess_triplet(triplet: TripletLike) -> TripletLike:
    h, r, t = triplet
    return str(h).lower(), str(r), str(t).lower()


class WebQSPDataset(InMemoryDataset):
    r"""The WebQuestionsSP dataset of the `"The Value of Semantic Parse
    Labeling for Knowledge Base Question Answering"
    <https://aclanthology.org/P16-2033/>`_ paper.

    Args:
        root (str): Root directory where the dataset should be saved.
        split (str, optional): If :obj:`"train"`, loads the training dataset.
            If :obj:`"validation"`, loads the validation dataset.
            If :obj:`"test"`, loads the test dataset. (default: :obj:`"train"`)
        force_reload (bool, optional): Whether to re-process the dataset.
            (default: :obj:`False`)
        limit (int, optional): Construct only the first n samples.
            Defaults to -1 to construct all samples.
        include_pcst (bool, optional): Whether to include PCST step
            (See GRetriever paper). Defaults to True.
        verbose (bool, optional): Whether to print output. Defaults to False.
    """
    def __init__(
        self,
        root: str,
        split: str = "train",
        force_reload: bool = False,
        limit: int = -1,
        include_pcst: bool = True,
        verbose: bool = False,
    ) -> None:
        self.limit = limit
        self.split = split
        self.include_pcst = include_pcst
        # TODO Confirm why the dependency checks and device setting were removed here # noqa
        '''
        self.device = torch.device(
            "cuda" if torch.cuda.is_available() else "cpu")
        self._check_dependencies()
        '''
        self.verbose = verbose
        self.force_reload = force_reload
        super().__init__(root, force_reload=force_reload)

<<<<<<< HEAD
        if split not in {'train', 'val', 'test'} and limit < 0:
            raise ValueError(f"Invalid 'split' argument (got {split})")

        self._load_raw_data()
        self.load(self.processed_paths[0])
=======
        if split not in set(self.raw_file_names):
            raise ValueError(f"Invalid 'split' argument (got {split})")

        self._load_raw_data()
        self.load(self.processed_paths[0] + "" * (self.limit >= 0))
>>>>>>> bf5ffb2d

    '''
    def _check_dependencies(self) -> None:
        missing_str_list = []
        if not WITH_PCST:
            missing_str_list.append('pcst_fast')
        if not WITH_DATASETS:
            missing_str_list.append('datasets')
        if not WITH_PANDAS:
            missing_str_list.append('pandas')
        if len(missing_str_list) > 0:
            missing_str = ' '.join(missing_str_list)
            error_out = f"`pip install {missing_str}` to use this dataset."
            raise ImportError(error_out)
    '''

    @property
    def raw_file_names(self) -> List[str]:
<<<<<<< HEAD
        return ["raw_data", "split_idxs"]
=======
        return ["train", "validation", "test"]
>>>>>>> bf5ffb2d

    @property
    def processed_file_names(self) -> List[str]:
        file_lst = [
            "train_data.pt",
<<<<<<< HEAD
            "val_data.pt",
=======
            "validation_data.pt",
>>>>>>> bf5ffb2d
            "test_data.pt",
            "pre_filter.pt",
            "pre_transform.pt",
            "large_graph_indexer",
        ]
<<<<<<< HEAD
        split_file = file_lst.pop(['train', 'val', 'test'].index(self.split))
        file_lst.insert(0, split_file)
        return file_lst

    def _save_raw_data(self) -> None:
        self.raw_dataset.save_to_disk(self.raw_paths[0])
        torch.save(self.split_idxs, self.raw_paths[1])
=======
        split_file = file_lst.pop(self.raw_file_names.index(self.split))
        file_lst.insert(0, split_file)
        return file_lst

    def _save_raw_data(self, dataset) -> None:
        for i, split in enumerate(self.raw_file_names):
            dataset[split].save_to_disk(self.raw_paths[i])
>>>>>>> bf5ffb2d

    def _load_raw_data(self) -> None:
        import datasets
        if not hasattr(self, "raw_dataset"):
<<<<<<< HEAD
            self.raw_dataset = datasets.load_from_disk(self.raw_paths[0])
        if not hasattr(self, "split_idxs"):
            self.split_idxs = torch.load(self.raw_paths[1])

=======
            self.raw_dataset = datasets.load_from_disk(
                self.raw_paths[self.raw_file_names.index[self.split]])

        if self.limit >= 0:
            self.raw_dataset = self.raw_dataset.select(
                range(min(self.limit, len(self.raw_dataset))))

>>>>>>> bf5ffb2d
    def download(self) -> None:
        import datasets

        dataset = datasets.load_dataset("rmanluo/RoG-webqsp")
<<<<<<< HEAD
        self.raw_dataset = datasets.concatenate_datasets(
            [dataset["train"], dataset["validation"], dataset["test"]])
        self.split_idxs = {
            "train":
            torch.arange(len(dataset["train"])),
            "val":
            torch.arange(len(dataset["validation"])) + len(dataset["train"]),
            "test":
            torch.arange(len(dataset["test"])) + len(dataset["train"]) +
            len(dataset["validation"]),
        }

        if self.limit >= 0:
            self.raw_dataset = self.raw_dataset.select(range(self.limit))

            # HACK
            self.split_idxs = {
                "train":
                torch.arange(self.limit // 2),
                "val":
                torch.arange(self.limit // 4) + self.limit // 2,
                "test":
                torch.arange(self.limit // 4) + self.limit // 2 +
                self.limit // 4,
            }
        self._save_raw_data()
=======
        self._save_raw_data(dataset)
        self.raw_dataset = dataset[self.split]
>>>>>>> bf5ffb2d

    def _get_trips(self) -> Iterator[TripletLike]:
        return chain.from_iterable(
            iter(ds["graph"]) for ds in self.raw_dataset)

    def _build_graph(self) -> None:
        trips = self._get_trips()
        self.indexer: LargeGraphIndexer = LargeGraphIndexer.from_triplets(
            trips, pre_transform=preprocess_triplet)

        # Nodes:
        nodes = self.indexer.get_unique_node_features()
        x = self.model.encode(
            nodes,  # type: ignore
            batch_size=256,
            output_device='cpu')
        self.indexer.add_node_feature(new_feature_name="x", new_feature_vals=x)

        # Edges:
        edges = self.indexer.get_unique_edge_features(
            feature_name=EDGE_RELATION)
        edge_attr = self.model.encode(
            edges,  # type: ignore
            batch_size=256,
            output_device='cpu')
        self.indexer.add_edge_feature(
            new_feature_name="edge_attr",
            new_feature_vals=edge_attr,
            map_from_feature=EDGE_RELATION,
        )

        print("Saving graph...")
        self.indexer.save(self.processed_paths[-1])

    def _retrieve_subgraphs(self) -> None:
        print("Encoding questions...")
        self.questions = [str(ds["question"]) for ds in self.raw_dataset]
        q_embs = self.model.encode(self.questions, batch_size=256,
                                   output_device='cpu')
        list_of_graphs = []
        print("Retrieving subgraphs...")
        textual_nodes = self.textual_nodes
        textual_edges = self.textual_edges
        graph_gen = get_features_for_triplets_groups(
            self.indexer, (ds['graph'] for ds in self.raw_dataset),
            pre_transform=preprocess_triplet, verbose=self.verbose)

        for index in tqdm(range(len(self.raw_dataset)),
                          disable=not self.verbose):
            data_i = self.raw_dataset[index]
            graph = next(graph_gen)
            textual_nodes = self.textual_nodes.iloc[
                graph["node_idx"]].reset_index()
            textual_edges = self.textual_edges.iloc[
                graph["edge_idx"]].reset_index()
            pcst_subgraph, desc = retrieval_via_pcst(
                graph,
                q_embs[index],
                textual_nodes,
                textual_edges,
                topk=3,
                topk_e=5,
                cost_e=0.5,
                override=not self.include_pcst,
            )
            question = f"Question: {data_i['question']}\nAnswer: "
            label = ("|").join(data_i["answer"]).lower()

            pcst_subgraph["question"] = question
            pcst_subgraph["label"] = label
            pcst_subgraph["desc"] = desc
            list_of_graphs.append(pcst_subgraph.to("cpu"))
        print("Saving subgraphs...")
<<<<<<< HEAD
        self.save(list_of_graphs, self.processed_paths[0])
=======
        self.save(list_of_graphs,
                  self.processed_paths[0] + "" * (self.limit >= 0))
>>>>>>> bf5ffb2d

    def process(self) -> None:
        from pandas import DataFrame
        self._load_raw_data()

        device = torch.device("cuda" if torch.cuda.is_available() else "cpu")
        self.model = SentenceTransformer(
            'sentence-transformers/all-roberta-large-v1').to(device)
        self.model.eval()
        if self.force_reload or not os.path.exists(self.processed_paths[-1]):
            print("Encoding graph...")
            self._build_graph()
        else:
            print("Loading graph...")
            self.indexer = LargeGraphIndexer.from_disk(
                self.processed_paths[-1])
        self.textual_nodes = DataFrame.from_dict(
            {"node_attr": self.indexer.get_node_features()})
        self.textual_nodes["node_id"] = self.textual_nodes.index
        self.textual_nodes = self.textual_nodes[["node_id", "node_attr"]]
        self.textual_edges = DataFrame(self.indexer.get_edge_features(),
                                       columns=["src", "edge_attr", "dst"])
        self.textual_edges["src"] = [
            self.indexer._nodes[h] for h in self.textual_edges["src"]
        ]
        self.textual_edges["dst"] = [
            self.indexer._nodes[h] for h in self.textual_edges["dst"]
        ]
        self._retrieve_subgraphs()<|MERGE_RESOLUTION|>--- conflicted
+++ resolved
@@ -187,19 +187,11 @@
         self.force_reload = force_reload
         super().__init__(root, force_reload=force_reload)
 
-<<<<<<< HEAD
-        if split not in {'train', 'val', 'test'} and limit < 0:
-            raise ValueError(f"Invalid 'split' argument (got {split})")
-
-        self._load_raw_data()
-        self.load(self.processed_paths[0])
-=======
         if split not in set(self.raw_file_names):
             raise ValueError(f"Invalid 'split' argument (got {split})")
 
         self._load_raw_data()
         self.load(self.processed_paths[0] + "" * (self.limit >= 0))
->>>>>>> bf5ffb2d
 
     '''
     def _check_dependencies(self) -> None:
@@ -218,35 +210,18 @@
 
     @property
     def raw_file_names(self) -> List[str]:
-<<<<<<< HEAD
-        return ["raw_data", "split_idxs"]
-=======
         return ["train", "validation", "test"]
->>>>>>> bf5ffb2d
 
     @property
     def processed_file_names(self) -> List[str]:
         file_lst = [
             "train_data.pt",
-<<<<<<< HEAD
-            "val_data.pt",
-=======
             "validation_data.pt",
->>>>>>> bf5ffb2d
             "test_data.pt",
             "pre_filter.pt",
             "pre_transform.pt",
             "large_graph_indexer",
         ]
-<<<<<<< HEAD
-        split_file = file_lst.pop(['train', 'val', 'test'].index(self.split))
-        file_lst.insert(0, split_file)
-        return file_lst
-
-    def _save_raw_data(self) -> None:
-        self.raw_dataset.save_to_disk(self.raw_paths[0])
-        torch.save(self.split_idxs, self.raw_paths[1])
-=======
         split_file = file_lst.pop(self.raw_file_names.index(self.split))
         file_lst.insert(0, split_file)
         return file_lst
@@ -254,17 +229,10 @@
     def _save_raw_data(self, dataset) -> None:
         for i, split in enumerate(self.raw_file_names):
             dataset[split].save_to_disk(self.raw_paths[i])
->>>>>>> bf5ffb2d
 
     def _load_raw_data(self) -> None:
         import datasets
         if not hasattr(self, "raw_dataset"):
-<<<<<<< HEAD
-            self.raw_dataset = datasets.load_from_disk(self.raw_paths[0])
-        if not hasattr(self, "split_idxs"):
-            self.split_idxs = torch.load(self.raw_paths[1])
-
-=======
             self.raw_dataset = datasets.load_from_disk(
                 self.raw_paths[self.raw_file_names.index[self.split]])
 
@@ -272,42 +240,12 @@
             self.raw_dataset = self.raw_dataset.select(
                 range(min(self.limit, len(self.raw_dataset))))
 
->>>>>>> bf5ffb2d
     def download(self) -> None:
         import datasets
 
         dataset = datasets.load_dataset("rmanluo/RoG-webqsp")
-<<<<<<< HEAD
-        self.raw_dataset = datasets.concatenate_datasets(
-            [dataset["train"], dataset["validation"], dataset["test"]])
-        self.split_idxs = {
-            "train":
-            torch.arange(len(dataset["train"])),
-            "val":
-            torch.arange(len(dataset["validation"])) + len(dataset["train"]),
-            "test":
-            torch.arange(len(dataset["test"])) + len(dataset["train"]) +
-            len(dataset["validation"]),
-        }
-
-        if self.limit >= 0:
-            self.raw_dataset = self.raw_dataset.select(range(self.limit))
-
-            # HACK
-            self.split_idxs = {
-                "train":
-                torch.arange(self.limit // 2),
-                "val":
-                torch.arange(self.limit // 4) + self.limit // 2,
-                "test":
-                torch.arange(self.limit // 4) + self.limit // 2 +
-                self.limit // 4,
-            }
-        self._save_raw_data()
-=======
         self._save_raw_data(dataset)
         self.raw_dataset = dataset[self.split]
->>>>>>> bf5ffb2d
 
     def _get_trips(self) -> Iterator[TripletLike]:
         return chain.from_iterable(
@@ -381,12 +319,8 @@
             pcst_subgraph["desc"] = desc
             list_of_graphs.append(pcst_subgraph.to("cpu"))
         print("Saving subgraphs...")
-<<<<<<< HEAD
-        self.save(list_of_graphs, self.processed_paths[0])
-=======
         self.save(list_of_graphs,
                   self.processed_paths[0] + "" * (self.limit >= 0))
->>>>>>> bf5ffb2d
 
     def process(self) -> None:
         from pandas import DataFrame
