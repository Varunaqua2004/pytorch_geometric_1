--- conflicted
+++ resolved
@@ -1,14 +1,8 @@
 import random
-from typing import Optional
+from typing import Optional, List
 
 import torch
-<<<<<<< HEAD
-from typing import List
-=======
-
 from torch_geometric.data import Data, InMemoryDataset
-
->>>>>>> c655be77
 try:
     import datasets
     WITH_DATASETS = True
